package holepunch

import (
	"context"
	"errors"
	"fmt"
	"sync"
	"time"

	logging "github.com/ipfs/go-log"
	"github.com/libp2p/go-libp2p-core/host"
	"github.com/libp2p/go-libp2p-core/network"
	"github.com/libp2p/go-libp2p-core/peer"
	"github.com/libp2p/go-libp2p-core/protocol"
	pb "github.com/libp2p/go-libp2p/p2p/protocol/holepunch/pb"
	"github.com/libp2p/go-libp2p/p2p/protocol/identify"
	"github.com/libp2p/go-msgio/protoio"
	ma "github.com/multiformats/go-multiaddr"
	manet "github.com/multiformats/go-multiaddr/net"
)

// TODO Should we have options for these ?
var (
	// Protocol is the libp2p protocol for Hole Punching.
	Protocol protocol.ID = "/libp2p/holepunch/1.0.0"
	// HolePunchTimeout is the timeout for the hole punch protocol stream.
	HolePunchTimeout = 1 * time.Minute

	maxMsgSize  = 4 * 1024 // 4K
	dialTimeout = 5 * time.Second
	maxRetries  = 5
	retryWait   = 2 * time.Second
)

var (
	log = logging.Logger("p2p-holepunch")
)

// TODO Find a better name for this protocol.
// HolePunchService is used to make direct connections with a peer via hole-punching.
type HolePunchService struct {
	ctx       context.Context
	ctxCancel context.CancelFunc

	ids  *identify.IDService
	host host.Host

	// ensure we shutdown ONLY once
	closeSync sync.Once
	refCount  sync.WaitGroup

	// active hole punches for deduplicating
	activeMx sync.Mutex
	active   map[peer.ID]struct{}
}

// NewHolePunchService creates a new service that can be used for hole punching
func NewHolePunchService(h host.Host, ids *identify.IDService) (*HolePunchService, error) {
	if ids == nil {
		return nil, errors.New("Identify service can't be nil")
	}

	ctx, cancel := context.WithCancel(context.Background())
	hs := &HolePunchService{
		ctx:       ctx,
		ctxCancel: cancel,
		host:      h,
		ids:       ids,
		active:    make(map[peer.ID]struct{}),
	}

	h.SetStreamHandler(Protocol, hs.handleNewStream)
	h.Network().Notify((*netNotifiee)(hs))
	return hs, nil
}

// Close closes the Hole Punch Service.
func (hs *HolePunchService) Close() error {
	hs.closeSync.Do(func() {
		hs.ctxCancel()
		hs.refCount.Wait()
	})

	return nil
}

// attempts to make a direct connection with the remote peer of `relayConn` by co-ordinating a hole punch over
// the given relay connection `relayConn`.
func (hs *HolePunchService) HolePunch(rp peer.ID) error {

	// short-circuit check to see if we already have a direct connection
	for _, c := range hs.host.Network().ConnsToPeer(rp) {
		if !isRelayAddress(c.RemoteMultiaddr()) {
			return
		}
	}

	// short-circuit hole punching if a direct dial works.
	// attempt a direct connection ONLY if we have a public address for the remote peer
	for _, a := range hs.host.Peerstore().Addrs(rp) {
		if manet.IsPublicAddr(a) && !isRelayAddress(a) {
			forceDirectConnCtx := network.WithForceDirectDial(hs.ctx, "hole-punching")
			dialCtx, cancel := context.WithTimeout(forceDirectConnCtx, dialTimeout)
			defer cancel()
			if err := hs.host.Connect(dialCtx, peer.AddrInfo{ID: rp}); err == nil {
				log.Debugf("direct connection to peer %s successful, no need for a hole punch", rp.Pretty())
				return nil
			}
			break
		}
	}

	// hole punch
	hpCtx := network.WithUseTransient(hs.ctx, "hole-punch")
	sCtx := network.WithNoDial(hpCtx, "hole-punch")
	s, err := hs.host.NewStream(sCtx, rp, Protocol)
	if err != nil {
		msg := fmt.Sprintf("failed to open hole-punching stream with peer %s, err: %s", rp, err)
		log.Error(msg)
		return errors.New(msg)
	}
	log.Infof("will attempt hole punch with peer %s", rp.Pretty())
	_ = s.SetDeadline(time.Now().Add(HolePunchTimeout))
	w := protoio.NewDelimitedWriter(s)

	// send a CONNECT and start RTT measurement.
	msg := new(pb.HolePunch)
	msg.Type = pb.HolePunch_CONNECT.Enum()
	msg.ObsAddrs = addrsToBytes(hs.ids.OwnObservedAddrs())

	tstart := time.Now()
	if err := w.WriteMsg(msg); err != nil {
		s.Reset()
		msg := fmt.Sprintf("failed to send hole punch CONNECT, err: %s", err)

		log.Error(msg)
		return errors.New(msg)
	}

	// wait for a CONNECT message from the remote peer
	rd := protoio.NewDelimitedReader(s, maxMsgSize)
	msg.Reset()
	if err := rd.ReadMsg(msg); err != nil {
		s.Reset()

		msg := fmt.Sprintf("failed to read HolePunch_CONNECT message from remote peer, err: %s", err)
		log.Error(msg)
		return errors.New(msg)
	}
	rtt := time.Since(tstart)

	if msg.GetType() != pb.HolePunch_CONNECT {
		s.Reset()
		msg := fmt.Sprintf("expected HolePunch_CONNECT message, got %s", msg.GetType())

		log.Debug(msg)
		return errors.New(msg)
	}
	obsRemote := addrsFromBytes(msg.ObsAddrs)

	// send a SYNC message and attempt a direct connect after half the RTT
	msg.Reset()
	msg.Type = pb.HolePunch_SYNC.Enum()
	if err := w.WriteMsg(msg); err != nil {
		s.Reset()
		msg := fmt.Sprintf("failed to send SYNC message for hole punching, err: %s", err)
		log.Error(msg)
		return errors.New(msg)
	}
	defer s.Close()

	synTime := time.Duration(rtt.Milliseconds()/2) * time.Millisecond

	// wait for sync to reach the other peer and then punch a hole for it in our NAT
	// by attempting a connect to it.
	select {
	case <-time.After(synTime):
		pi := peer.AddrInfo{
			ID:    rp,
			Addrs: obsRemote,
		}
		return hs.holePunchConnectWithRetry(pi)

	case <-hs.ctx.Done():
		return hs.ctx.Err()
	}
}

func (hs *HolePunchService) handleNewStream(s network.Stream) {
	log.Infof("got hole punch request from peer %s", s.Conn().RemotePeer().Pretty())
	_ = s.SetDeadline(time.Now().Add(HolePunchTimeout))
	rp := s.Conn().RemotePeer()
	wr := protoio.NewDelimitedWriter(s)
	rd := protoio.NewDelimitedReader(s, maxMsgSize)

	// Read Connect message
	msg := new(pb.HolePunch)
	if err := rd.ReadMsg(msg); err != nil {
		s.Reset()
		return
	}
	if msg.GetType() != pb.HolePunch_CONNECT {
		s.Reset()
		return
	}
	obsDial := addrsFromBytes(msg.ObsAddrs)

	// Write CONNECT message
	msg.Reset()
	msg.Type = pb.HolePunch_CONNECT.Enum()
	msg.ObsAddrs = addrsToBytes(hs.ids.OwnObservedAddrs())
	if err := wr.WriteMsg(msg); err != nil {
		s.Reset()
		return
	}

	// Read SYNC message
	msg.Reset()
	if err := rd.ReadMsg(msg); err != nil {
		s.Reset()
		return
	}
	if msg.GetType() != pb.HolePunch_SYNC {
		s.Reset()
		return
	}
	defer s.Close()

	// Hole punch now by forcing a connect
	pi := peer.AddrInfo{
		ID:    rp,
		Addrs: obsDial,
	}
	_ = hs.holePunchConnectWithRetry(pi)
}

func (hs *HolePunchService) holePunchConnectWithRetry(pi peer.AddrInfo) error {
	holePunchCtx := network.WithSimultaneousConnect(hs.ctx, "hole-punching")
	forceDirectConnCtx := network.WithForceDirectDial(holePunchCtx, "hole-punching")
	dialCtx, cancel := context.WithTimeout(forceDirectConnCtx, dialTimeout)
	defer cancel()
	err := hs.host.Connect(dialCtx, pi)
	if err == nil {
		log.Infof("hole punch with peer %s successful, direct conns to peer are:", pi.ID.Pretty())
		for _, c := range hs.host.Network().ConnsToPeer(pi.ID) {
			if !isRelayAddress(c.RemoteMultiaddr()) {
				log.Info(c)
			}
		}
		return nil
	} else {
		log.Infof("first hole punch attempt with peer %s failed, error: %s, will retry now...", pi.ID.Pretty(), err)
	}

	for i := 1; i <= maxRetries; i++ {
		time.Sleep(retryWait)

		dialCtx, cancel := context.WithTimeout(forceDirectConnCtx, dialTimeout)
		defer cancel()

		err = hs.host.Connect(dialCtx, pi)
		if err == nil {
			log.Infof("hole punch with peer %s successful after %d retries, direct conns to peer are:", pi.ID.Pretty(), i)
			for _, c := range hs.host.Network().ConnsToPeer(pi.ID) {
				if !isRelayAddress(c.RemoteMultiaddr()) {
					log.Info(c)
				}
			}
			return nil
		}
	}
	log.Errorf("all retries for hole punch with peer %s failed, err: %s", pi.ID.Pretty(), err)

	return err
}

func isRelayAddress(a ma.Multiaddr) bool {
	_, err := a.ValueForProtocol(ma.P_CIRCUIT)

	return err == nil
}

func addrsToBytes(as []ma.Multiaddr) [][]byte {
	bzs := make([][]byte, 0, len(as))
	for _, a := range as {
		bzs = append(bzs, a.Bytes())
	}

	return bzs
}

func addrsFromBytes(bzs [][]byte) []ma.Multiaddr {
	addrs := make([]ma.Multiaddr, 0, len(bzs))
	for _, bz := range bzs {
		a, err := ma.NewMultiaddrBytes(bz)
		if err == nil {
			addrs = append(addrs, a)
		}
	}

	return addrs
}

type netNotifiee HolePunchService

func (nn *netNotifiee) HolePunchService() *HolePunchService {
	return (*HolePunchService)(nn)
}

func (nn *netNotifiee) Connected(_ network.Network, v network.Conn) {
	hs := nn.HolePunchService()
	dir := v.Stat().Direction

	// Hole punch if it's an inbound proxy connection.
	// If we already have a direct connection with the remote peer, this will be a no-op.
	if dir == network.DirInbound && isRelayAddress(v.RemoteMultiaddr()) {
		p := v.RemotePeer()
		hs.activeMx.Lock()
		_, active := hs.active[p]
		if !active {
			hs.active[p] = struct{}{}
		}
		hs.activeMx.Unlock()

		if active {
			return
		}

		log.Debugf("got inbound proxy conn from peer %s, connectionID is %s", v.RemotePeer().String(), v.ID())
		hs.refCount.Add(1)
		go func() {
			defer hs.refCount.Done()
			defer func() {
				hs.activeMx.Lock()
				delete(hs.active, p)
				hs.activeMx.Unlock()
			}()
			select {
			// waiting for Identify here will allow us to access the peer's public and observed addresses
			// that we can dial to for a hole punch.
			case <-hs.ids.IdentifyWait(v):
			case <-hs.ctx.Done():
				return
			}
<<<<<<< HEAD
			nn.HolePunchService().HolePunch(v.RemotePeer())
=======
			hs.holePunch(v)
>>>>>>> 93ab8e6f
		}()
		return
	}
}

// NO-OPS
func (nn *netNotifiee) Disconnected(_ network.Network, v network.Conn)   {}
func (nn *netNotifiee) OpenedStream(n network.Network, v network.Stream) {}
func (nn *netNotifiee) ClosedStream(n network.Network, v network.Stream) {}
func (nn *netNotifiee) Listen(n network.Network, a ma.Multiaddr)         {}
func (nn *netNotifiee) ListenClose(n network.Network, a ma.Multiaddr)    {}<|MERGE_RESOLUTION|>--- conflicted
+++ resolved
@@ -52,10 +52,15 @@
 	// active hole punches for deduplicating
 	activeMx sync.Mutex
 	active   map[peer.ID]struct{}
+
+	isTest        bool
+	handlerErrsMu sync.Mutex
+	handlerErrs   []error
 }
 
 // NewHolePunchService creates a new service that can be used for hole punching
-func NewHolePunchService(h host.Host, ids *identify.IDService) (*HolePunchService, error) {
+// The `isTest` should ONLY be turned ON for testing.
+func NewHolePunchService(h host.Host, ids *identify.IDService, isTest bool) (*HolePunchService, error) {
 	if ids == nil {
 		return nil, errors.New("Identify service can't be nil")
 	}
@@ -67,6 +72,7 @@
 		host:      h,
 		ids:       ids,
 		active:    make(map[peer.ID]struct{}),
+		isTest:    isTest,
 	}
 
 	h.SetStreamHandler(Protocol, hs.handleNewStream)
@@ -87,14 +93,6 @@
 // attempts to make a direct connection with the remote peer of `relayConn` by co-ordinating a hole punch over
 // the given relay connection `relayConn`.
 func (hs *HolePunchService) HolePunch(rp peer.ID) error {
-
-	// short-circuit check to see if we already have a direct connection
-	for _, c := range hs.host.Network().ConnsToPeer(rp) {
-		if !isRelayAddress(c.RemoteMultiaddr()) {
-			return
-		}
-	}
-
 	// short-circuit hole punching if a direct dial works.
 	// attempt a direct connection ONLY if we have a public address for the remote peer
 	for _, a := range hs.host.Peerstore().Addrs(rp) {
@@ -186,6 +184,23 @@
 	}
 }
 
+// HandlerErrors returns the errors accumulated by the Stream Handler.
+// This is ONLY for testing.
+func (hs *HolePunchService) HandlerErrors() []error {
+	hs.handlerErrsMu.Lock()
+	defer hs.handlerErrsMu.Unlock()
+	return hs.handlerErrs
+}
+
+func (hs *HolePunchService) appendHandlerErr(err error) {
+	hs.handlerErrsMu.Lock()
+	defer hs.handlerErrsMu.Unlock()
+
+	if hs.isTest {
+		hs.handlerErrs = append(hs.handlerErrs, err)
+	}
+}
+
 func (hs *HolePunchService) handleNewStream(s network.Stream) {
 	log.Infof("got hole punch request from peer %s", s.Conn().RemotePeer().Pretty())
 	_ = s.SetDeadline(time.Now().Add(HolePunchTimeout))
@@ -197,10 +212,12 @@
 	msg := new(pb.HolePunch)
 	if err := rd.ReadMsg(msg); err != nil {
 		s.Reset()
+		hs.appendHandlerErr(fmt.Errorf("failed to read message from initator, err: %s", err))
 		return
 	}
 	if msg.GetType() != pb.HolePunch_CONNECT {
 		s.Reset()
+		hs.appendHandlerErr(errors.New("did not get expected HolePunch_CONNECT message from initiator"))
 		return
 	}
 	obsDial := addrsFromBytes(msg.ObsAddrs)
@@ -211,6 +228,7 @@
 	msg.ObsAddrs = addrsToBytes(hs.ids.OwnObservedAddrs())
 	if err := wr.WriteMsg(msg); err != nil {
 		s.Reset()
+		hs.appendHandlerErr(fmt.Errorf("failed to write HolePunch_CONNECT message to initator, err: %s", err))
 		return
 	}
 
@@ -218,10 +236,12 @@
 	msg.Reset()
 	if err := rd.ReadMsg(msg); err != nil {
 		s.Reset()
+		hs.appendHandlerErr(fmt.Errorf("failed to read message from initator, err: %s", err))
 		return
 	}
 	if msg.GetType() != pb.HolePunch_SYNC {
 		s.Reset()
+		hs.appendHandlerErr(errors.New("did not get expected HolePunch_SYNC message from initiator"))
 		return
 	}
 	defer s.Close()
@@ -314,6 +334,13 @@
 	// Hole punch if it's an inbound proxy connection.
 	// If we already have a direct connection with the remote peer, this will be a no-op.
 	if dir == network.DirInbound && isRelayAddress(v.RemoteMultiaddr()) {
+		// short-circuit check to see if we already have a direct connection
+		for _, c := range hs.host.Network().ConnsToPeer(v.RemotePeer()) {
+			if !isRelayAddress(c.RemoteMultiaddr()) {
+				return
+			}
+		}
+
 		p := v.RemotePeer()
 		hs.activeMx.Lock()
 		_, active := hs.active[p]
@@ -342,11 +369,8 @@
 			case <-hs.ctx.Done():
 				return
 			}
-<<<<<<< HEAD
-			nn.HolePunchService().HolePunch(v.RemotePeer())
-=======
-			hs.holePunch(v)
->>>>>>> 93ab8e6f
+
+			hs.HolePunch(v.RemotePeer())
 		}()
 		return
 	}
